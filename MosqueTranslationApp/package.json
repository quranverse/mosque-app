{
  "name": "mosquetranslationapp",
  "license": "0BSD",
  "version": "1.0.0",
  "main": "index.js",
  "scripts": {
    "start": "expo start",
    "android": "expo start --android",
    "ios": "expo start --ios",
    "web": "expo start --web"
  },
  "dependencies": {
    "@react-native-async-storage/async-storage": "^2.2.0",
    "@react-navigation/bottom-tabs": "^7.4.2",
    "@react-navigation/native": "^7.1.14",
    "@react-navigation/stack": "^7.4.2",
    "adhan": "^4.4.3",
    "expo": "~53.0.17",
<<<<<<< HEAD
    "expo-location": "~18.1.6",
=======
    "expo-av": "^14.0.7",
    "expo-linear-gradient": "^13.0.2",
    "expo-location": "^18.1.6",
>>>>>>> aade9602
    "expo-sensors": "^14.1.4",
    "expo-status-bar": "~2.2.3",
    "moment": "^2.30.1",
    "moment-timezone": "^0.6.0",
    "react": "19.0.0",
    "react-native": "0.79.5",
    "react-native-linear-gradient": "^2.8.3",
    "react-native-safe-area-context": "^5.5.2",
    "react-native-screens": "^4.12.0",
    "react-native-vector-icons": "^10.2.0",
    "socket.io-client": "^4.8.1",
    "expo-image-picker": "~16.1.4",
    "expo-linear-gradient": "~14.1.5",
    "react-dom": "19.0.0",
    "react-native-web": "^0.20.0",
    "@expo/metro-runtime": "~5.0.4"
  },
  "devDependencies": {
    "@babel/core": "^7.20.0"
  },
  "private": true
}<|MERGE_RESOLUTION|>--- conflicted
+++ resolved
@@ -16,13 +16,7 @@
     "@react-navigation/stack": "^7.4.2",
     "adhan": "^4.4.3",
     "expo": "~53.0.17",
-<<<<<<< HEAD
-    "expo-location": "~18.1.6",
-=======
-    "expo-av": "^14.0.7",
-    "expo-linear-gradient": "^13.0.2",
     "expo-location": "^18.1.6",
->>>>>>> aade9602
     "expo-sensors": "^14.1.4",
     "expo-status-bar": "~2.2.3",
     "moment": "^2.30.1",
